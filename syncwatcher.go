// syncwatcher.go
package main

import (
	"code.google.com/p/go.exp/fsnotify"
	"github.com/cenkalti/backoff"
	"os"
	"bufio"
	"io/ioutil"
	"net/http"
	"net/url"
	"crypto/tls"
	"encoding/json"
	"log"
	"fmt"
	"time"
	"flag"
	"runtime"
	"path/filepath"
	"strings"
	"sort"
	"regexp"
)


type Configuration struct {
	Version			int
	Folders			[]FolderConfiguration
}

type FolderConfiguration struct {
	ID			string
	Path			string
	ReadOnly		bool
	RescanIntervalS		int
}

type Pattern struct {
	match			*regexp.Regexp
	include			bool
}

// HTTP Authentication
var (
	target		string
	authUser	string
	authPass	string
	csrfToken	string
	csrfFile	string
	apiKey		string
)

// HTTP Debounce
var (
	debounceTimeout = 300*time.Millisecond
	dirVsFiles = 10
	maxFiles = 5000
)

// Main
var (
	stop = make(chan int)
	ignorePaths = []string{".stversions", ".stfolder", ".stignore", ".syncthing", "~syncthing~"}
)

func init() {
	flag.StringVar(&target, "target", "localhost:8080", "Target")
	flag.StringVar(&authUser, "user", "", "Username")
	flag.StringVar(&authPass, "pass", "", "Password")
	flag.StringVar(&csrfFile, "csrf", "", "CSRF token file")
	flag.StringVar(&apiKey, "api", "", "API key")
	flag.Parse()
	if !strings.Contains(target, "://") { target = "http://" + target }	
	if len(csrfFile) > 0 {
		fd, err := os.Open(csrfFile)
		if err != nil {
			log.Fatal(err)
		}
		s := bufio.NewScanner(fd)
		for s.Scan() {
			csrfToken = s.Text()
		}
		fd.Close()
	}
}

func main() {

	backoff.Retry(testWebGuiPost, backoff.NewExponentialBackOff())

	folders := getFolders()
	if (len(folders) == 0) {
		log.Fatal("No folders found");
	}
	for i := range folders {
		go watchFolder(folders[i])
	}

	code := <-stop
	println("Exiting")
	os.Exit(code)

}

func getIgnorePatterns(folder string) []Pattern {
	r, err := http.NewRequest("GET", target+"/rest/ignores?folder="+folder, nil)
	if err != nil {
		log.Fatal(err)
	}
	if len(csrfToken) > 0 {
		r.Header.Set("X-CSRF-Token", csrfToken)
	}
	if len(authUser) > 0 {
		r.SetBasicAuth(authUser, authPass)
	}
	if len(apiKey) > 0 {
		r.Header.Set("X-API-Key", apiKey)
	}
	tr := &http.Transport{ TLSClientConfig: &tls.Config{InsecureSkipVerify : true} }
	client := &http.Client{Transport: tr, Timeout: 5*time.Second}
	res, err := client.Do(r)
	if err != nil {
		log.Fatal(err)
	}
	defer res.Body.Close()
	if res.StatusCode != 200 {
		log.Fatalf("Status %d != 200 for GET", res.StatusCode)
	}
	bs, err := ioutil.ReadAll(res.Body)
	if err != nil {
		log.Fatal(err)
	}
	var ignores map[string][]string
	err = json.Unmarshal(bs, &ignores)
	if err != nil {
		log.Fatal(err)
	}
	patterns := make([]Pattern, len(ignores["patterns"]))
	for i, str := range ignores["patterns"] {
		pattern := strings.TrimPrefix(str, "(?exclude)")
		println(pattern)
		regexp, err := regexp.Compile(pattern)
		if err != nil {
			log.Fatal(err)
		}
		patterns[i] = Pattern { regexp, str == pattern }
	}
	return patterns
}



func getFolders() []FolderConfiguration {
	r, err := http.NewRequest("GET", target+"/rest/config", nil)
	if err != nil {
		log.Fatal(err)
	}
	if len(csrfToken) > 0 {
		r.Header.Set("X-CSRF-Token", csrfToken)
	}
	if len(authUser) > 0 {
		r.SetBasicAuth(authUser, authPass)
	}
	if len(apiKey) > 0 {
		r.Header.Set("X-API-Key", apiKey)
	}
	tr := &http.Transport{ TLSClientConfig: &tls.Config{InsecureSkipVerify : true} }
	client := &http.Client{Transport: tr, Timeout: 5*time.Second}
	res, err := client.Do(r)
	if err != nil {
		log.Fatal(err)
	}
	defer res.Body.Close()
	if res.StatusCode != 200 {
		log.Fatalf("Status %d != 200 for GET", res.StatusCode)
	}
	bs, err := ioutil.ReadAll(res.Body)
	if err != nil {
		log.Fatal(err)
	}
	var cfg Configuration
	err = json.Unmarshal(bs, &cfg)
	if err != nil {
		log.Fatal(err)
	}
	return cfg.Folders
}

func watchFolder(folder FolderConfiguration) {
	path := expandTilde(folder.Path)
	ignorePatterns := getIgnorePatterns(folder.ID)
	sw, err := NewSyncWatcher(ignorePaths, ignorePatterns)
	if sw == nil || err != nil {
		log.Println(err)
		return
	}
	defer sw.Close()
	err = sw.Watch(path)
	if err != nil {
		log.Println(err)
		return
	}
	informChannel := make(chan string, 10)
	go informChangeAccumulator(debounceTimeout, folder.ID, path, dirVsFiles, informChannel, informChange)
	log.Println("Watching " + folder.ID + ": " + path)
	if folder.RescanIntervalS < 1800 {
		log.Printf("The rescan interval of folder %s can be increased to 3600 (an hour) or even 86400 (a day) as changes should be observed immediately while syncthing-inotify is running.", folder.ID)
	}
	for {
		ev := waitForEvent(sw)
		if ev == nil {
			log.Println("Error: fsnotify event is nil")
			continue
		}
		log.Println("Change detected in " + ev.Name)
		informChannel <- ev.Name
	}
}

func waitForEvent(sw *SyncWatcher) (ev *fsnotify.FileEvent) {
	var ok bool
	select {
		case ev, ok = <-sw.Event:
			if !ok {
				log.Println("Error: channel closed")
			}
		case err, eok := <-sw.Error:
			log.Println(err, eok)
	}
	return
}

<<<<<<< HEAD
func testWebGuiPost() error {
	r, err := http.NewRequest("POST", target+"/rest/404", nil)
	if err != nil {
		log.Println("Failed to create POST Request", err)
		return err
=======
func testWebGuiPost() (bool) {
	r, err := http.NewRequest("POST", target+"/rest/404", nil)
	if err != nil {
		log.Println("Cannot connect to Syncthing", err)
		return false
>>>>>>> d6798288
	}
	if len(csrfToken) > 0 {
		r.Header.Set("X-CSRF-Token", csrfToken)
	}
	if len(authUser) > 0 {
		r.SetBasicAuth(authUser, authPass)
	}
	if len(apiKey) > 0 {
		r.Header.Set("X-API-Key", apiKey)
	}
	r.Close = true
	tr := &http.Transport{ TLSClientConfig: &tls.Config{InsecureSkipVerify : true} }
	client := &http.Client{Transport: tr, Timeout: 5*time.Second}
	res, err := client.Do(r)
	if err != nil {
<<<<<<< HEAD
		log.Println("Request failed.", err)
		return err
	}
	defer res.Body.Close()
	if res.StatusCode != 404 {
		log.Printf("Invalid Status (%d != 404) for POST\n", res.StatusCode)
		return err
	}
	return nil
=======
		log.Println("Cannot connect to Syncthing", err)
		return false
	}
	defer res.Body.Close()
	if res.StatusCode != 404 {
		log.Printf("Cannot connect to Syncthing, Status %d != 404 for POST\n", res.StatusCode)
		return false
	}
	return true
>>>>>>> d6798288
}

func informChange(folder string, sub string) (bool) {
	data := url.Values {}
	data.Set("folder", folder)
	data.Set("sub", sub)
	r, err := http.NewRequest("POST", target+"/rest/scan?"+data.Encode(), nil)
	if err != nil {
		log.Println(err)
		return false
	}
	if len(csrfToken) > 0 {
		r.Header.Set("X-CSRF-Token", csrfToken)
	}
	if len(authUser) > 0 {
		r.SetBasicAuth(authUser, authPass)
	}
	if len(apiKey) > 0 {
		r.Header.Set("X-API-Key", apiKey)
	}
	r.Close = true
	tr := &http.Transport{ TLSClientConfig: &tls.Config{InsecureSkipVerify : true} }
	client := &http.Client{Transport: tr, Timeout: 5*time.Second}
	res, err := client.Do(r)
	if err != nil {
<<<<<<< HEAD
		log.Println("Syncthing returned an error.", err)
		return
=======
		log.Println("Syncthing returned error", err)
		return false
>>>>>>> d6798288
	}
	if res.StatusCode != 200 {
		log.Printf("Error: Status %d != 200 for POST.\n" + folder + ": " + sub, res.StatusCode)
		return false
	} else {
		log.Println("Syncthing is indexing change in " + folder + ": " + sub)
	}
	return true
}

func informChangeAccumulator(interval time.Duration, folder string, folderPath string, dirVsFiles int, input chan string,
			callback func(folder string, sub string) (bool)) func(string) {
	debounce := func(f func(paths []string) (bool)) func(string) {
		subs := make([]string, 0)
		var item = <-input
		for {
			select {
				case item = <-input:
					if len(subs) < maxFiles {
						subs = append(subs, item)
					}
				case <-time.After(interval):
					ok := false
					if len(subs) < maxFiles {
						ok = f(subs)
					} else {
						ok = f([]string{ folderPath })
					}
					if ok {
						subs = make([]string, 0)
					}
			}
		}
	}
	
	return debounce(func(paths []string) (bool) {
		// Do not inform Syncthing immediately but wait for debounce
		// Therefore, we need to keep track of the paths that were changed
		// This function optimises tracking in two ways:
		//	- If there are more than `dirVsFiles` changes in a directory, we inform Syncthing to scan the entire directory
		//	- Directories with parent directory changes are aggregated. If A/B has 3 changes and A/C has 8, A will have 11 changes and if this is bigger than dirVsFiles we will scan A.
		if (len(paths) == 0) { return false }
		trackedPaths := make(map[string]int) // Map directories to scores; if score == -1 the path is a filename
		sort.Strings(paths) // Make sure parent paths are processed first
		previousPath := "" // Filter duplicates
		for i := range paths {
			path := paths[i]
			if (path == previousPath) {
				continue
			}
			previousPath = path
			dir := filepath.Dir(path)
			score := 1 // File change counts for 1 per directory
			if dir == filepath.Clean(path) {
				score = dirVsFiles // Is directory itself, should definitely inform
			}
			// Search for existing parent directory relations in the map
			for trackedPath, _ := range trackedPaths {
				if strings.HasPrefix(dir, trackedPath) {
					// Increment score of tracked current/parent directory
					trackedPaths[trackedPath] += score
				}
			}
			_, exists := trackedPaths[dir]
			if !exists {
				trackedPaths[dir] = score
			}
			trackedPaths[path] = -1
		}
		var keys []string
		for k := range trackedPaths {
			keys = append(keys, k)
		}
		sort.Strings(keys) // Sort directories before their own files
		previousDone, previousPath := false, ""
		for i := range keys {
			trackedPath := keys[i]
			trackedPathScore, _ := trackedPaths[trackedPath]
			if previousDone && strings.HasPrefix(trackedPath, previousPath) { continue } // Already informed parent directory change
			if trackedPathScore < dirVsFiles && trackedPathScore != -1 { continue } // Not enough files for this directory or it is a file
			previousDone = trackedPathScore != -1
			previousPath = trackedPath
			sub := strings.TrimPrefix(trackedPath, folderPath)
			sub = strings.TrimPrefix(sub, string(os.PathSeparator))
			if !callback(folder, sub) {
				return false
			}
		}
		return true
	})
}

func getHomeDir() string {
	var home string
	switch runtime.GOOS {
		case "windows":
		home = filepath.Join(os.Getenv("HomeDrive"), os.Getenv("HomePath"))
		if home == "" {
			home = os.Getenv("UserProfile")
		}
		default:
			home = os.Getenv("HOME")
	}
	if home == "" {
		log.Fatal("No home path found - set $HOME (or the platform equivalent).")
	}
	return home
}

func expandTilde(p string) string {
	if p == "~" {
		return getHomeDir()
	}
	p = filepath.FromSlash(p)
	if !strings.HasPrefix(p, fmt.Sprintf("~%c", os.PathSeparator)) {
		return p
	}
	return filepath.Join(getHomeDir(), p[2:])
}<|MERGE_RESOLUTION|>--- conflicted
+++ resolved
@@ -20,6 +20,7 @@
 	"strings"
 	"sort"
 	"regexp"
+	"errors"
 )
 
 
@@ -230,19 +231,11 @@
 	return
 }
 
-<<<<<<< HEAD
 func testWebGuiPost() error {
 	r, err := http.NewRequest("POST", target+"/rest/404", nil)
 	if err != nil {
 		log.Println("Failed to create POST Request", err)
 		return err
-=======
-func testWebGuiPost() (bool) {
-	r, err := http.NewRequest("POST", target+"/rest/404", nil)
-	if err != nil {
-		log.Println("Cannot connect to Syncthing", err)
-		return false
->>>>>>> d6798288
 	}
 	if len(csrfToken) > 0 {
 		r.Header.Set("X-CSRF-Token", csrfToken)
@@ -258,37 +251,25 @@
 	client := &http.Client{Transport: tr, Timeout: 5*time.Second}
 	res, err := client.Do(r)
 	if err != nil {
-<<<<<<< HEAD
-		log.Println("Request failed.", err)
+		log.Println("Cannot connect to Syncthing", err)
 		return err
-	}
-	defer res.Body.Close()
-	if res.StatusCode != 404 {
-		log.Printf("Invalid Status (%d != 404) for POST\n", res.StatusCode)
-		return err
-	}
-	return nil
-=======
-		log.Println("Cannot connect to Syncthing", err)
-		return false
 	}
 	defer res.Body.Close()
 	if res.StatusCode != 404 {
 		log.Printf("Cannot connect to Syncthing, Status %d != 404 for POST\n", res.StatusCode)
-		return false
-	}
-	return true
->>>>>>> d6798288
-}
-
-func informChange(folder string, sub string) (bool) {
+		return errors.New("Invalid HTTP status code")
+	}
+	return nil
+}
+
+func informChange(folder string, sub string) error {
 	data := url.Values {}
 	data.Set("folder", folder)
 	data.Set("sub", sub)
 	r, err := http.NewRequest("POST", target+"/rest/scan?"+data.Encode(), nil)
 	if err != nil {
 		log.Println(err)
-		return false
+		return err
 	}
 	if len(csrfToken) > 0 {
 		r.Header.Set("X-CSRF-Token", csrfToken)
@@ -304,26 +285,21 @@
 	client := &http.Client{Transport: tr, Timeout: 5*time.Second}
 	res, err := client.Do(r)
 	if err != nil {
-<<<<<<< HEAD
 		log.Println("Syncthing returned an error.", err)
-		return
-=======
-		log.Println("Syncthing returned error", err)
-		return false
->>>>>>> d6798288
+		return err
 	}
 	if res.StatusCode != 200 {
 		log.Printf("Error: Status %d != 200 for POST.\n" + folder + ": " + sub, res.StatusCode)
-		return false
+		return errors.New("Invalid HTTP status code")
 	} else {
 		log.Println("Syncthing is indexing change in " + folder + ": " + sub)
 	}
-	return true
+	return nil
 }
 
 func informChangeAccumulator(interval time.Duration, folder string, folderPath string, dirVsFiles int, input chan string,
-			callback func(folder string, sub string) (bool)) func(string) {
-	debounce := func(f func(paths []string) (bool)) func(string) {
+			callback func(folder string, sub string) error) func(string) {
+	debounce := func(f func(paths []string) error) func(string) {
 		subs := make([]string, 0)
 		var item = <-input
 		for {
@@ -333,26 +309,28 @@
 						subs = append(subs, item)
 					}
 				case <-time.After(interval):
-					ok := false
 					if len(subs) < maxFiles {
-						ok = f(subs)
+						err := f(subs)
+						if err == nil { // I don't know how to declare err outside the if (a nil value is not allowed)
+							subs = make([]string, 0)
+						}
 					} else {
-						ok = f([]string{ folderPath })
+						err := f([]string{ folderPath })
+						if err == nil {
+							subs = make([]string, 0)
+						}
 					}
-					if ok {
-						subs = make([]string, 0)
-					}
 			}
 		}
 	}
 	
-	return debounce(func(paths []string) (bool) {
+	return debounce(func(paths []string) error {
 		// Do not inform Syncthing immediately but wait for debounce
 		// Therefore, we need to keep track of the paths that were changed
 		// This function optimises tracking in two ways:
 		//	- If there are more than `dirVsFiles` changes in a directory, we inform Syncthing to scan the entire directory
 		//	- Directories with parent directory changes are aggregated. If A/B has 3 changes and A/C has 8, A will have 11 changes and if this is bigger than dirVsFiles we will scan A.
-		if (len(paths) == 0) { return false }
+		if (len(paths) == 0) { return errors.New("No folders to watch") }
 		trackedPaths := make(map[string]int) // Map directories to scores; if score == -1 the path is a filename
 		sort.Strings(paths) // Make sure parent paths are processed first
 		previousPath := "" // Filter duplicates
@@ -395,11 +373,12 @@
 			previousPath = trackedPath
 			sub := strings.TrimPrefix(trackedPath, folderPath)
 			sub = strings.TrimPrefix(sub, string(os.PathSeparator))
-			if !callback(folder, sub) {
-				return false
-			}
-		}
-		return true
+			err := callback(folder, sub)
+			if err != nil {
+				return err
+			}
+		}
+		return nil
 	})
 }
 
