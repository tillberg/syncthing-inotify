--- conflicted
+++ resolved
@@ -206,7 +206,6 @@
 		t.Error("Callback not correctly triggered")
 	}
 }
-<<<<<<< HEAD
 
 func TestDebouncedParentDirectoryWatch6(t *testing.T) {
 	// Convert a/b a/c file1 file2 file3 to _ (main folder)
@@ -236,7 +235,4 @@
 	if !testOK {
 		t.Error("Callback not correctly triggered")
 	}
-}
-
-=======
->>>>>>> 6698cf99
+}