#### Building
1. Build syncthing-inotify
 ```
# To clone
mkdir -p src/github.com/syncthing
git clone https://github.com/syncthing/syncthing-inotify.git src/github.com/syncthing/syncthing-inotify
# Following commands are needed every time you want to build (unless you use Golang's specific folder structure: C:\src or ~/src/)
export GOPATH=$(pwd)
cd src/github.com/syncthing/syncthing-inotify
go get
go build
```

2. Run using API key
```
./inotify -api="..."
```


#### Troubleshooting (OSX)
<<<<<<< HEAD
* The Go bindings for inotify do not recursive watching. Therefore, when watching many files on OSX, we might not have enough inotify handles available and the app exists with the message:```no space left on device```. This is an [open issue](https://github.com/syncthing/inotify/issues/8)
=======
* The Go bindings for inotify do not support recursive watching on OSX. Therefore, when watching many files on OSX, we might not have enough inotify handles available and the app exits with the message:```no space left on device```. This is an [open issue](https://github.com/syncthing/syncthing-inotify/issues/8).
>>>>>>> 55cfd7e6

  Temporary fix: ```sudo sh -c 'echo 262144 > /proc/sys/fs/inotify/max_user_watches'```<|MERGE_RESOLUTION|>--- conflicted
+++ resolved
@@ -18,10 +18,6 @@
 
 
 #### Troubleshooting (OSX)
-<<<<<<< HEAD
-* The Go bindings for inotify do not recursive watching. Therefore, when watching many files on OSX, we might not have enough inotify handles available and the app exists with the message:```no space left on device```. This is an [open issue](https://github.com/syncthing/inotify/issues/8)
-=======
 * The Go bindings for inotify do not support recursive watching on OSX. Therefore, when watching many files on OSX, we might not have enough inotify handles available and the app exits with the message:```no space left on device```. This is an [open issue](https://github.com/syncthing/syncthing-inotify/issues/8).
->>>>>>> 55cfd7e6
 
   Temporary fix: ```sudo sh -c 'echo 262144 > /proc/sys/fs/inotify/max_user_watches'```